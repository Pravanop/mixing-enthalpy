import pandas as pd
from far_heaa.io.json_handler import JSONHandler
import numpy as np
import os
from scipy.optimize import curve_fit
import matplotlib.pyplot as plt


class SubRegularExtraction:
	"""
	TODO Create a more stringent database for sub-regular.
	TODO Calculate the end member energies and change the end_member dict accordingly.
	TODO Create the input csv with sorted binary data. Order Matters!
	"""

	def __init__(self):
		self.df = pd.read_csv('../database/Outputs_BCC_runs.csv')
		self.lattice = 'BCC'
		self.end_member_data = JSONHandler.load_json(
<<<<<<< HEAD
			folder_path='/Users/pravanomprakash/Documents/Projects/mixing-enthalpy/calcEnthalpy_old/new_phase_diagram/',
			file_name='bokas_omegas')
		# self.temporary_corrections()
=======
			folder_path='/Users/mcube/Desktop/Projects/make_dft_calc/dft_output_data',
			file_name='unaries')

		self.temporary_corrections()
		self.store_partial_sub_regular()

>>>>>>> 75d7b155
	@staticmethod
	def sub_regular_model(x_i, omega1, omega2):
		return x_i * (1 - x_i) * (omega1 * x_i + omega2 * (1 - x_i))

	def temporary_corrections(self):

		self.end_member_data = self.end_member_data[self.lattice]
		self.end_member_data['Ti'] = -7.78
		# self.end_member_data['W'] = -12.96
		# self.end_member_data['Ta'] = -11.82
		# self.end_member_data['V'] = -8.97

	def store_partial_sub_regular(self):
		h_mix = []
		mol_ratios = self.df.columns[1:].to_numpy().astype(float)
		mol_ratios = np.append(0, mol_ratios)
		mol_ratios = np.append(mol_ratios, 1)
		popts = {}
		for idx, row in self.df.iterrows():
			h_dft = row[1:].to_numpy().astype(float)
			# h_dft = h_dft / 24

			end_members = row[0].split('-')
			end_members.reverse()
			end_member_energies = np.array([self.end_member_data[end_member] for end_member in end_members])
			h_dft = np.pad(h_dft, (1, 1), 'constant')
			is_nan = np.isnan(h_dft)
			y_data = h_dft.copy()
			y_data = y_data[~is_nan]
			x_data = mol_ratios.copy()
			x_data = x_data[~is_nan]
			sorted_endmembers = sorted(end_members)
			y_data = y_data - x_data * end_member_energies[0] - (1 - x_data) * end_member_energies[1]
			y_data[0] = 0
			y_data[-1] = 0
			h_mix.append(y_data)
			popt, pcov = curve_fit(self.sub_regular_model, x_data, y_data)
			assert np.log10(np.linalg.cond(pcov)) < 10
			popt = np.round(popt, 8)
			popts['-'.join(sorted_endmembers)] = popt

		binary_dict = JSONHandler.load_json(folder_path='../database/', file_name='bokas_omegas_processed')

		for key, value in binary_dict.items():
			if key in popts:
				binary_dict[key][self.lattice] = list(popts[key])

		JSONHandler.save_json(data=binary_dict, folder_path='../database/', file_name='bokas_omegas_processed_subregular')


if __name__ == '__main__':

	sb = SubRegularExtraction()<|MERGE_RESOLUTION|>--- conflicted
+++ resolved
@@ -4,6 +4,8 @@
 import os
 from scipy.optimize import curve_fit
 import matplotlib.pyplot as plt
+
+
 
 
 class SubRegularExtraction:
@@ -14,32 +16,24 @@
 	"""
 
 	def __init__(self):
-		self.df = pd.read_csv('../database/Outputs_BCC_runs.csv')
+		self.df = pd.read_csv('../database/binary_bcc.csv')
 		self.lattice = 'BCC'
 		self.end_member_data = JSONHandler.load_json(
-<<<<<<< HEAD
 			folder_path='/Users/pravanomprakash/Documents/Projects/mixing-enthalpy/calcEnthalpy_old/new_phase_diagram/',
 			file_name='bokas_omegas')
-		# self.temporary_corrections()
-=======
-			folder_path='/Users/mcube/Desktop/Projects/make_dft_calc/dft_output_data',
-			file_name='unaries')
 
-		self.temporary_corrections()
-		self.store_partial_sub_regular()
-
->>>>>>> 75d7b155
 	@staticmethod
 	def sub_regular_model(x_i, omega1, omega2):
 		return x_i * (1 - x_i) * (omega1 * x_i + omega2 * (1 - x_i))
 
 	def temporary_corrections(self):
-
-		self.end_member_data = self.end_member_data[self.lattice]
-		self.end_member_data['Ti'] = -7.78
-		# self.end_member_data['W'] = -12.96
-		# self.end_member_data['Ta'] = -11.82
-		# self.end_member_data['V'] = -8.97
+		#for BCC unit end_member data is made by us
+		self.end_member_data = self.end_member_data['elements'][self.lattice]
+		self.end_member_data['Cr'] = -9.52
+		self.end_member_data['W'] = -12.96
+		self.end_member_data['Ta'] = -11.82
+		self.end_member_data['V'] = -8.97
+# alloys = sub_regular_binary_bcc['Unnamed: 0']
 
 	def store_partial_sub_regular(self):
 		h_mix = []
@@ -47,13 +41,15 @@
 		mol_ratios = np.append(0, mol_ratios)
 		mol_ratios = np.append(mol_ratios, 1)
 		popts = {}
+		x = np.linspace(0, 1, 100)
 		for idx, row in self.df.iterrows():
 			h_dft = row[1:].to_numpy().astype(float)
-			# h_dft = h_dft / 24
+			h_dft = h_dft / 24
 
 			end_members = row[0].split('-')
 			end_members.reverse()
 			end_member_energies = np.array([self.end_member_data[end_member] for end_member in end_members])
+			# print()
 			h_dft = np.pad(h_dft, (1, 1), 'constant')
 			is_nan = np.isnan(h_dft)
 			y_data = h_dft.copy()
@@ -66,6 +62,7 @@
 			y_data[-1] = 0
 			h_mix.append(y_data)
 			popt, pcov = curve_fit(self.sub_regular_model, x_data, y_data)
+			y = self.sub_regular_model(x_data, *popt)
 			assert np.log10(np.linalg.cond(pcov)) < 10
 			popt = np.round(popt, 8)
 			popts['-'.join(sorted_endmembers)] = popt
@@ -74,11 +71,7 @@
 
 		for key, value in binary_dict.items():
 			if key in popts:
+				print(key)
 				binary_dict[key][self.lattice] = list(popts[key])
 
-		JSONHandler.save_json(data=binary_dict, folder_path='../database/', file_name='bokas_omegas_processed_subregular')
-
-
-if __name__ == '__main__':
-
-	sb = SubRegularExtraction()+		JSONHandler.save_json(data=binary_dict, folder_path='../database/', file_name='bokas_omegas_processed_subregular')